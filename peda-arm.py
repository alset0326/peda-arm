--- conflicted
+++ resolved
@@ -176,7 +176,7 @@
 
         shellcode = []
         # '   0:   e49df004        pop     {pc}            ; (ldr pc, [sp], #4)'
-        pattern = re.compile(r"\s*([0-9a-f]+):\s*([0-9a-f]+)(.+)")
+        pattern = re.compile("\s*([0-9a-f]+):\s*([0-9a-f]+)(.+)")
 
         # matches = pattern.findall(asmcode)
         for line in asmcode.splitlines():
@@ -252,7 +252,7 @@
 
         if argc is None:
             # deal with regs
-            p = re.compile(r":\s*(\S+)\s*(\w+),")
+            p = re.compile(":\s*(\S+)\s*(\w+),")
             matches = p.findall(code)
             m = [r for (_, r) in matches]
 
@@ -270,7 +270,7 @@
             else:
                 argc = 0
                 #  '0x8d08: str     r3, [sp, #20]'
-                p = re.compile(r":\s*str\s*\S+,\s*\[sp.*#(.*)\]")
+                p = re.compile(":\s*str\s*\S+,\s*\[sp.*#(.*)\]")
                 matches = p.findall(code)
                 if matches:
                     l = len(matches)
@@ -323,29 +323,7 @@
         """
         Guess the number of arguments passed to a function - x86_64
         """
-        reg_order = ('x0', 'x1', 'x2', 'x3', 'x4', 'x5', 'x6', 'x7')
-
-        if to_int(argc) is None:
-            return None
-        else:
-            argc = to_int(argc)
-            args = []
-
-            # deal with regs
-            regs = self.peda.getregs()
-            for reg in reg_order:
-                if argc == 0:
-                    break
-                args.append(regs[reg])
-                argc -= 1
-            else:
-                # deal with mem
-                sp = self.peda.getreg("sp")
-                mem = self.peda.dumpmem(sp, sp + 8 * argc)
-                for i in range(argc):
-                    args.append(struct.unpack("<L", mem[i * 4:(i + 1) * 4])[0])
-
-            return args
+        return []
 
     def _get_function_args(self, argc=None):
         """
@@ -524,11 +502,7 @@
                 return None
 
         # inst='=> 0x8b84 <_start+40>:\tblxeq.n\t0xa3bc <__libc_start_main>'
-<<<<<<< HEAD
-        match = re.match('.*:\s+(b[l|x]{0,2})\.?(\S{0}|\S{2})(\.w|\.n)?\s+', inst)
-=======
-        match = re.match(r'.*:\s+(b[l|x]{0,2})(\S{0}|\S{2})(\.w|\.n)?\s+', inst)
->>>>>>> f93da414
+        match = re.match(r'.*:\s+(b[l|x]{0,2})\.?(\S{0}|\S{2})(\.w|\.n)?\s+', inst)
         next_addr = self.peda.eval_target(inst)
         if next_addr is None:
             next_addr = 0
@@ -593,7 +567,7 @@
                 return None
 
         # inst='=> 0xaf130bd4:\tcbz\tr0, 0xaf130be4'
-        match = re.match(r'.*:\s+cb(n?z)?\s+(\S+),\s*(\S+)', inst)
+        match = re.match('.*:\s+cb(n?z)?\s+(\S+),\s*(\S+)', inst)
         if not match:
             return None
         cond, r, next_addr = match.groups()
